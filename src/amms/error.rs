use alloy::{primitives::FixedBytes, transports::TransportErrorKind};
use thiserror::Error;

<<<<<<< HEAD
use super::{balancer::BalancerError, uniswap_v2::UniswapV2Error, uniswap_v3::UniswapV3Error};
=======
use super::{erc_4626::ERC4626VaultError, uniswap_v2::UniswapV2Error, uniswap_v3::UniswapV3Error};
>>>>>>> a9e9ed45

#[derive(Error, Debug)]
pub enum AMMError {
    #[error(transparent)]
    TransportError(#[from] alloy_json_rpc::RpcError<TransportErrorKind>),
    #[error(transparent)]
    ContractError(#[from] alloy::contract::Error),
    #[error(transparent)]
    ABIError(#[from] alloy::dyn_abi::Error),
    #[error(transparent)]
    SolTypesError(#[from] alloy::sol_types::Error),
    #[error(transparent)]
    UniswapV2Error(#[from] UniswapV2Error),
    #[error(transparent)]
    UniswapV3Error(#[from] UniswapV3Error),
    #[error(transparent)]
<<<<<<< HEAD
    BalancerError(#[from] BalancerError),
=======
    ERC4626VaultError(#[from] ERC4626VaultError),
>>>>>>> a9e9ed45
    #[error(transparent)]
    ParseFloatError(#[from] rug::float::ParseFloatError),
    #[error("Unrecognized Event Signature {0}")]
    UnrecognizedEventSignature(FixedBytes<32>),
    #[error(transparent)]
    JoinError(#[from] tokio::task::JoinError),
}<|MERGE_RESOLUTION|>--- conflicted
+++ resolved
@@ -1,11 +1,10 @@
 use alloy::{primitives::FixedBytes, transports::TransportErrorKind};
 use thiserror::Error;
 
-<<<<<<< HEAD
-use super::{balancer::BalancerError, uniswap_v2::UniswapV2Error, uniswap_v3::UniswapV3Error};
-=======
-use super::{erc_4626::ERC4626VaultError, uniswap_v2::UniswapV2Error, uniswap_v3::UniswapV3Error};
->>>>>>> a9e9ed45
+use super::{
+    balancer::BalancerError, erc_4626::ERC4626VaultError, uniswap_v2::UniswapV2Error,
+    uniswap_v3::UniswapV3Error,
+};
 
 #[derive(Error, Debug)]
 pub enum AMMError {
@@ -22,11 +21,9 @@
     #[error(transparent)]
     UniswapV3Error(#[from] UniswapV3Error),
     #[error(transparent)]
-<<<<<<< HEAD
     BalancerError(#[from] BalancerError),
-=======
+    #[error(transparent)]
     ERC4626VaultError(#[from] ERC4626VaultError),
->>>>>>> a9e9ed45
     #[error(transparent)]
     ParseFloatError(#[from] rug::float::ParseFloatError),
     #[error("Unrecognized Event Signature {0}")]
