pub mod amm;
pub mod consts;
<<<<<<< HEAD
pub mod float;
=======
pub mod erc_4626;
>>>>>>> a9e9ed45
pub mod error;
pub mod factory;
pub mod uniswap_v2;
pub mod uniswap_v3;
pub mod balancer;

use alloy::{
    dyn_abi::DynSolType, network::Network, primitives::Address, providers::Provider, sol,
    transports::Transport,
};
use futures::{stream::FuturesUnordered, StreamExt};
use std::{collections::HashMap, sync::Arc};

sol! {
    #[sol(rpc)]
    GetTokenDecimalsBatchRequest,
    "contracts/out/GetTokenDecimalsBatchRequest.sol/GetTokenDecimalsBatchRequest.json",
}

/// Fetches the decimal precision for a list of ERC-20 tokens.
///
/// # Returns
/// A map of token addresses to their decimal precision.
pub async fn get_token_decimals<T, N, P>(
    tokens: Vec<Address>,
    provider: Arc<P>,
) -> HashMap<Address, u8>
where
    T: Transport + Clone,
    N: Network,
    P: Provider<T, N>,
{
    let step = 765;

    let mut futures = FuturesUnordered::new();
    tokens.chunks(step).for_each(|group| {
        let provider = provider.clone();

        futures.push(async move {
            (
                group,
                GetTokenDecimalsBatchRequest::deploy_builder(provider, group.to_vec())
                    .call_raw()
                    .await
                    .expect("TODO: handle error"),
            )
        });
    });

    let mut token_decimals = HashMap::new();
    let return_type = DynSolType::Array(Box::new(DynSolType::Uint(8)));

    while let Some(res) = futures.next().await {
        let (token_addresses, return_data) = res;

        let return_data = return_type
            .abi_decode_sequence(&return_data)
            .expect("TODO: handle error");

        if let Some(tokens_arr) = return_data.as_array() {
            for (decimals, token_address) in tokens_arr.iter().zip(token_addresses.iter()) {
                token_decimals.insert(
                    *token_address,
                    decimals.as_uint().expect("TODO:").0.to::<u8>(),
                );
            }
        }
    }
    token_decimals
}<|MERGE_RESOLUTION|>--- conflicted
+++ resolved
@@ -1,22 +1,20 @@
-pub mod amm;
-pub mod consts;
-<<<<<<< HEAD
-pub mod float;
-=======
-pub mod erc_4626;
->>>>>>> a9e9ed45
-pub mod error;
-pub mod factory;
-pub mod uniswap_v2;
-pub mod uniswap_v3;
-pub mod balancer;
+use std::{collections::HashMap, sync::Arc};
 
 use alloy::{
     dyn_abi::DynSolType, network::Network, primitives::Address, providers::Provider, sol,
     transports::Transport,
 };
 use futures::{stream::FuturesUnordered, StreamExt};
-use std::{collections::HashMap, sync::Arc};
+
+pub mod amm;
+pub mod balancer;
+pub mod consts;
+pub mod erc_4626;
+pub mod error;
+pub mod factory;
+pub mod float;
+pub mod uniswap_v2;
+pub mod uniswap_v3;
 
 sol! {
     #[sol(rpc)]
