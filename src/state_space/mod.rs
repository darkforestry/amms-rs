--- conflicted
+++ resolved
@@ -86,24 +86,6 @@
     }
 
     pub async fn filter(&self) -> Filter {
-<<<<<<< HEAD
-        let mut event_signatures: Vec<B256> = vec![];
-        let mut amm_variants = HashSet::new();
-
-        for amm in self.state.read().await.values() {
-            let variant = match amm {
-                AMM::UniswapV2Pool(_) => 0,
-                AMM::UniswapV3Pool(_) => 1,
-                AMM::ERC4626Vault(_) => 2,
-                AMM::BalancerV2Pool(_) => 3,
-            };
-
-            if !amm_variants.contains(&variant) {
-                amm_variants.insert(variant);
-                event_signatures.extend(amm.sync_on_event_signatures());
-            }
-        }
-=======
         let event_signatures = self
             .state
             .read()
@@ -111,8 +93,7 @@
             .values()
             .flat_map(|amm| amm.sync_on_event_signatures())
             .collect::<Vec<FixedBytes<32>>>();
->>>>>>> d711856b
-
+      
         Filter::new().event_signature(event_signatures)
     }
 
